<<<<<<< HEAD
// Reusable Card component for LegalPro v1.0.1 - Professional Color Palette
=======
// Enhanced Card component for LegalPro v1.0.1 - With Loading & Error States
>>>>>>> dbb5289b
import React from 'react';
import { motion } from 'framer-motion';
import { clsx } from 'clsx';
import { LoadingOverlay, SkeletonCard } from './LoadingStates';
import { InlineError, RetryComponent } from './ErrorHandling';

interface CardProps {
  children: React.ReactNode;
  className?: string;
  variant?: 'default' | 'elevated' | 'outlined' | 'filled';
  hover?: boolean;
  clickable?: boolean;
  loading?: boolean;
  error?: string;
  onRetry?: () => void;
  skeleton?: boolean;
  onClick?: () => void;
}

const Card: React.FC<CardProps> = ({
  children,
  className,
  variant = 'default',
  hover = false,
  clickable = false,
  loading = false,
  error,
  onRetry,
  skeleton = false,
  onClick
}) => {
<<<<<<< HEAD
  const baseClasses = "rounded-xl transition-all duration-200";
=======
  const baseClasses = "bg-white rounded-lg shadow-md border border-gray-200 relative";
  const hoverClasses = hover && !loading ? "hover:shadow-lg transition-shadow duration-200" : "";
  const clickableClasses = clickable && !loading ? "cursor-pointer" : "";
>>>>>>> dbb5289b

  const variants = {
    default: "bg-white dark:bg-neutral-800 shadow-sm border border-neutral-200 dark:border-neutral-700",
    elevated: "bg-white dark:bg-neutral-800 shadow-lg border border-neutral-200 dark:border-neutral-700",
    outlined: "bg-white dark:bg-neutral-800 border-2 border-neutral-300 dark:border-neutral-600",
    filled: "bg-neutral-50 dark:bg-neutral-900 border border-neutral-200 dark:border-neutral-700"
  };

  const hoverClasses = hover ? "hover:shadow-lg hover:shadow-neutral-200/50 dark:hover:shadow-neutral-900/50 hover:-translate-y-1" : "";
  const clickableClasses = clickable ? "cursor-pointer focus:outline-none focus:ring-2 focus:ring-primary-500 focus:ring-offset-2 focus:ring-offset-white dark:focus:ring-offset-neutral-800" : "";

  const classes = clsx(baseClasses, variants[variant], hoverClasses, clickableClasses, className);

  // Show skeleton loader
  if (skeleton) {
    return <SkeletonCard className={className} />;
  }

  // Show error state
  if (error && onRetry) {
    return (
      <div className={classes}>
        <RetryComponent
          onRetry={onRetry}
          error={error}
          className="py-8"
        />
      </div>
    );
  }

  const CardContent = () => (
    <>
      {children}
      {loading && (
        <LoadingOverlay
          isVisible={loading}
          message="Loading..."
          size="md"
        />
      )}
      {error && !onRetry && (
        <div className="p-4">
          <InlineError error={error} />
        </div>
      )}
    </>
  );

  if (clickable || onClick) {
    return (
      <motion.div
<<<<<<< HEAD
        whileHover={hover ? { y: -4, scale: 1.02 } : { y: -2 }}
        whileTap={{ y: 0, scale: 0.98 }}
        className={classes}
        onClick={onClick}
        tabIndex={0}
        role="button"
        onKeyDown={(e) => {
          if ((e.key === 'Enter' || e.key === ' ') && onClick) {
=======
        whileHover={!loading ? { y: -2 } : {}}
        whileTap={!loading ? { y: 0 } : {}}
        className={classes}
        onClick={!loading ? onClick : undefined}
        role={onClick ? "button" : undefined}
        tabIndex={onClick && !loading ? 0 : undefined}
        onKeyDown={(e) => {
          if (!loading && onClick && (e.key === 'Enter' || e.key === ' ')) {
>>>>>>> dbb5289b
            e.preventDefault();
            onClick();
          }
        }}
      >
        <CardContent />
      </motion.div>
    );
  }

  return (
<<<<<<< HEAD
    <motion.div
      className={classes}
      whileHover={hover ? { y: -2 } : {}}
    >
      {children}
    </motion.div>
=======
    <div className={classes}>
      <CardContent />
    </div>
>>>>>>> dbb5289b
  );
};

export default Card;<|MERGE_RESOLUTION|>--- conflicted
+++ resolved
@@ -1,8 +1,8 @@
-<<<<<<< HEAD
+
 // Reusable Card component for LegalPro v1.0.1 - Professional Color Palette
-=======
+
 // Enhanced Card component for LegalPro v1.0.1 - With Loading & Error States
->>>>>>> dbb5289b
+
 import React from 'react';
 import { motion } from 'framer-motion';
 import { clsx } from 'clsx';
@@ -34,13 +34,13 @@
   skeleton = false,
   onClick
 }) => {
-<<<<<<< HEAD
+
   const baseClasses = "rounded-xl transition-all duration-200";
-=======
+
   const baseClasses = "bg-white rounded-lg shadow-md border border-gray-200 relative";
   const hoverClasses = hover && !loading ? "hover:shadow-lg transition-shadow duration-200" : "";
   const clickableClasses = clickable && !loading ? "cursor-pointer" : "";
->>>>>>> dbb5289b
+
 
   const variants = {
     default: "bg-white dark:bg-neutral-800 shadow-sm border border-neutral-200 dark:border-neutral-700",
@@ -93,7 +93,7 @@
   if (clickable || onClick) {
     return (
       <motion.div
-<<<<<<< HEAD
+
         whileHover={hover ? { y: -4, scale: 1.02 } : { y: -2 }}
         whileTap={{ y: 0, scale: 0.98 }}
         className={classes}
@@ -102,7 +102,7 @@
         role="button"
         onKeyDown={(e) => {
           if ((e.key === 'Enter' || e.key === ' ') && onClick) {
-=======
+
         whileHover={!loading ? { y: -2 } : {}}
         whileTap={!loading ? { y: 0 } : {}}
         className={classes}
@@ -111,7 +111,7 @@
         tabIndex={onClick && !loading ? 0 : undefined}
         onKeyDown={(e) => {
           if (!loading && onClick && (e.key === 'Enter' || e.key === ' ')) {
->>>>>>> dbb5289b
+
             e.preventDefault();
             onClick();
           }
@@ -123,18 +123,18 @@
   }
 
   return (
-<<<<<<< HEAD
+
     <motion.div
       className={classes}
       whileHover={hover ? { y: -2 } : {}}
     >
       {children}
     </motion.div>
-=======
+
     <div className={classes}>
       <CardContent />
     </div>
->>>>>>> dbb5289b
+
   );
 };
 
