--- conflicted
+++ resolved
@@ -27,20 +27,4 @@
 *.njsproj
 *.sln
 *.sw?
-.env
-
-<<<<<<< HEAD
-# Test coverage
-coverage/
-*.lcov
-.nyc_output
-=======
-# Test coverage reports
-coverage/
-backend/coverage/
-src/coverage/
-
-# Test results
-test-results/
-*.coverage
->>>>>>> 42d86beb
+.env