--- conflicted
+++ resolved
@@ -9,7 +9,7 @@
     "seed": "node scripts/seedDatabase.js",
 
     "test": "jest",
-<<<<<<< HEAD
+
     "test:watch": "jest --watch",
     "test:coverage": "jest --coverage",
     "test:verbose": "jest --verbose",
@@ -40,13 +40,13 @@
 
     "pretest": "npm run lint",
     "posttest": "npm run coverage:check"
-=======
+
     "seed": "node scripts/seedDatabase.js",
     "setup-notifications": "node scripts/setup-notifications.js",
     "test-notifications": "node scripts/test-configuration.js",
     "test-email": "node scripts/test-configuration.js --email-only",
     "test-sms": "node scripts/test-configuration.js --sms-only"
->>>>>>> c37388b5
+
   },
   "keywords": [
     "legal",
