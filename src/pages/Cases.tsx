<<<<<<< HEAD
// Enhanced Cases management page for LegalPro v1.0.1 - With Loading & Error Handling
import React, { useState, useEffect } from 'react';
import { motion } from 'framer-motion';
=======
// Cases management page for LegalPro v1.0.1
import React, { useState, useEffect, useCallback } from 'react';
import { motion, AnimatePresence } from 'framer-motion';
>>>>>>> d4a8e09c
import { useForm } from 'react-hook-form';
import {
  FileText,
  Plus,
  Search,
  Filter,
  Calendar,
  User,
  Clock,
  AlertCircle,
  CheckCircle,
  Upload,
  Download,
  MessageSquare,
  Tag,
  Flag,
<<<<<<< HEAD
=======
  SortAsc,
  SortDesc,
  X,
>>>>>>> d4a8e09c
  RefreshCw
} from 'lucide-react';
import { useAuth } from '../contexts/AuthContext';
import { useApi, useFormSubmission } from '../hooks/useApi';
import { apiService } from '../services/apiService';
import Button from '../components/ui/Button';
import Input from '../components/ui/Input';
import Card from '../components/ui/Card';
<<<<<<< HEAD
import { LoadingOverlay, SkeletonCard, SkeletonTable } from '../components/ui/LoadingStates';
import { ErrorBoundary, InlineError } from '../components/ui/ErrorHandling';
=======

import { caseService, CaseFilters } from '../services/caseService';
import { Case } from '../types';
>>>>>>> d4a8e09c
import toast from 'react-hot-toast';

import { showToast } from '../services/toastService';
import { RotateCcw, Eye, FileText, Upload, Download } from 'lucide-react';


interface CaseFormData {
  title: string;
  description: string;
  category: string;
  priority: 'low' | 'medium' | 'high' | 'urgent';
  clientId: string;
  assignedTo?: string;
  courtDate?: string;
}



const CATEGORIES = [
  'Family Law',
  'Corporate Law',
  'Criminal Defense',
  'Property Law',
  'Employment Law',
  'Constitutional Law',
  'Tax Law',
  'Immigration Law',
  'Intellectual Property',
  'Environmental Law'
];

const STATUSES = [
  { value: 'pending', label: 'Pending', color: 'bg-yellow-100 text-yellow-800' },
  { value: 'in_progress', label: 'In Progress', color: 'bg-blue-100 text-blue-800' },
  { value: 'completed', label: 'Completed', color: 'bg-green-100 text-green-800' },
  { value: 'closed', label: 'Closed', color: 'bg-gray-100 text-gray-800' }
];

const PRIORITIES = [
  { value: 'low', label: 'Low', color: 'bg-gray-100 text-gray-800' },
  { value: 'medium', label: 'Medium', color: 'bg-blue-100 text-blue-800' },
  { value: 'high', label: 'High', color: 'bg-orange-100 text-orange-800' },
  { value: 'urgent', label: 'Urgent', color: 'bg-red-100 text-red-800' }
];

// Utility functions
const getStatusColor = (status: string): string => {
  const statusInfo = STATUSES.find(s => s.value === status);
  return statusInfo?.color || 'bg-gray-100 text-gray-800';
};

const getPriorityColor = (priority: string): string => {
  const priorityInfo = PRIORITIES.find(p => p.value === priority);
  return priorityInfo?.color || 'bg-gray-100 text-gray-800';
};



const Cases: React.FC = () => {
  const { user } = useAuth();
<<<<<<< HEAD
  const [showCreateForm, setShowCreateForm] = useState(false);
  const [selectedCase, setSelectedCase] = useState(null);
  const [searchTerm, setSearchTerm] = useState('');
  const [statusFilter, setStatusFilter] = useState('all');
  const [priorityFilter, setPriorityFilter] = useState('all');

  // API hooks for cases data
  const {
    data: cases,
    loading: casesLoading,
    error: casesError,
    retry: retryCases
  } = useApi(
    () => apiService.getCases({
      search: searchTerm,
      status: statusFilter !== 'all' ? statusFilter : undefined,
      priority: priorityFilter !== 'all' ? priorityFilter : undefined
    }),
    [searchTerm, statusFilter, priorityFilter]
  );

  // Form submission hook
  const {
    loading: submitting,
    error: submitError,
    submit: submitCase
  } = useFormSubmission();
=======

  // State management
  const [cases, setCases] = useState<Case[]>([]);
  const [loading, setLoading] = useState(true);
  const [refreshing, setRefreshing] = useState(false);
  const [showCreateForm, setShowCreateForm] = useState(false);
  const [selectedCase, setSelectedCase] = useState<Case | null>(null);
  const [showFilters, setShowFilters] = useState(false);



  // Filter state
  const [filters, setFilters] = useState<CaseFilters>({
    search: '',
    status: '',
    category: '',
    priority: '',
    assignedTo: '',
    page: 1,
    limit: 10,
    sortBy: 'createdAt',
    sortOrder: 'desc'
  });

  const { register, handleSubmit, reset, formState: { errors } } = useForm<CaseFormData>();

  // Load cases from API
  const loadCases = useCallback(async (newFilters?: Partial<CaseFilters>) => {
    try {
      setLoading(true);
      const currentFilters = { ...filters, ...newFilters };
      const response = await caseService.getCases(currentFilters);

      setCases(response.data);
>>>>>>> d4a8e09c

      if (newFilters) {
        setFilters(currentFilters);
      }
    } catch (error) {
      console.error('Failed to load cases:', error);
      toast.error('Failed to load cases');
    } finally {
      setLoading(false);
    }
  }, [filters]);

  // Refresh cases
  const refreshCases = async () => {
    setRefreshing(true);
    await loadCases();
    setRefreshing(false);
    toast.success('Cases refreshed');
  };

  // Handle filter changes
  const handleFilterChange = (key: keyof CaseFilters, value: any) => {
    const newFilters = { ...filters, [key]: value, page: 1 };
    loadCases(newFilters);
  };

  // Handle search
  const handleSearch = (searchTerm: string) => {
    handleFilterChange('search', searchTerm);
  };



  // Handle sorting
  const handleSort = (sortBy: string) => {
    const newSortOrder = filters.sortBy === sortBy && filters.sortOrder === 'desc' ? 'asc' : 'desc';
    loadCases({ sortBy, sortOrder: newSortOrder });
  };

  // Load cases on component mount
  useEffect(() => {
    loadCases();
  }, []);



  // Case management functions
  const handleCreateCase = async (data: CaseFormData) => {
    try {
      await caseService.createCase(data);
      toast.success('Case created successfully');
      setShowCreateForm(false);
      reset();
      await loadCases();
    } catch (error: any) {
      console.error('Failed to create case:', error);
      toast.error(error.message || 'Failed to create case');
    }
  };



  const getPriorityIcon = (priority: string) => {
    switch (priority) {
      case 'urgent': return <AlertCircle className="w-4 h-4" />;
      case 'high': return <Flag className="w-4 h-4" />;
      case 'medium': return <Clock className="w-4 h-4" />;
      case 'low': return <CheckCircle className="w-4 h-4" />;
      default: return <Clock className="w-4 h-4" />;
    }
  };


  // Clear all filters
  const clearFilters = () => {
    const clearedFilters = {
      search: '',
      status: '',
      category: '',
      priority: '',
      assignedTo: '',
      page: 1,
      limit: 10,
      sortBy: 'createdAt',
      sortOrder: 'desc' as const
    };
    loadCases(clearedFilters);

  const onSubmit = async (data: CaseFormData) => {
    const loadingToastId = showToast.loading('Creating new case...', {
      title: 'Creating Case',
      progress: 0
    });

    try {
      // Simulate progress updates
      setTimeout(() => toastService.updateProgress(loadingToastId, 30), 500);
      setTimeout(() => toastService.updateProgress(loadingToastId, 60), 1000);
      setTimeout(() => toastService.updateProgress(loadingToastId, 90), 1500);

      // API call to create case
      console.log('Creating case:', data);

      // Simulate API delay
      await new Promise(resolve => setTimeout(resolve, 2000));

      showToast.dismiss(loadingToastId);
      showToast.success('Case created successfully! You can now add documents and track progress.', {
        title: 'Case Created',
        actions: [
          {
            label: 'View Case',
            action: () => console.log('View case'),
            icon: Eye
          },
          {
            label: 'Add Documents',
            action: () => console.log('Add documents'),
            icon: Upload
          }
        ]
      });

      reset();
      setShowCreateForm(false);
    } catch (error: any) {
      showToast.dismiss(loadingToastId);
      showToast.error(error.message || 'Failed to create case. Please check your information and try again.', {
        title: 'Case Creation Failed',
        actions: [
          {
            label: 'Retry',
            action: () => onSubmit(data),
            icon: RotateCcw
          }
        ]
      });
    }

  };

  if (loading) {
    return (
      <div className="min-h-screen bg-gray-50 flex items-center justify-center">
        <div className="animate-spin rounded-full h-32 w-32 border-b-2 border-navy-800"></div>
      </div>
    );
  }

  return (
    <div className="min-h-screen bg-gray-50">
      <div className="max-w-7xl mx-auto px-4 sm:px-6 lg:px-8 py-8">
        {/* Header */}
        <div className="flex flex-col md:flex-row justify-between items-start md:items-center mb-8">
          <div>
            <h1 className="text-3xl font-bold text-navy-800 mb-2">
              {user?.role === 'client' ? 'My Cases' : 'Case Management'}
            </h1>
            <p className="text-gray-600">
              {user?.role === 'client' 
                ? 'Track the progress of your legal cases and view important updates'
                : 'Manage all legal cases, track progress, and collaborate with clients'
              }
            </p>
          </div>
          {user?.role !== 'client' && (
            <Button
              onClick={() => setShowCreateForm(true)}
              className="mt-4 md:mt-0"
            >
              <Plus className="w-4 h-4 mr-2" />
              New Case
            </Button>
          )}
        </div>

        {/* Search and Filters */}
        <Card className="p-6 mb-6">
          <div className="flex flex-col lg:flex-row gap-4 items-start lg:items-center justify-between">
            {/* Search */}
            <div className="relative flex-1 max-w-md">
              <Search className="absolute left-3 top-1/2 transform -translate-y-1/2 text-gray-400 w-4 h-4" />
              <input
                type="text"
                placeholder="Search cases..."
                value={filters.search}
                onChange={(e) => handleSearch(e.target.value)}
                className="w-full pl-10 pr-4 py-2 border border-gray-300 rounded-md focus:ring-2 focus:ring-navy-500 focus:border-transparent"
              />
            </div>

            {/* Quick Filters */}
            <div className="flex flex-wrap gap-2">
              <select
                value={filters.status}
                onChange={(e) => handleFilterChange('status', e.target.value)}
                className="px-3 py-2 border border-gray-300 rounded-md focus:ring-2 focus:ring-navy-500 focus:border-transparent text-sm"
              >
                <option value="">All Status</option>
                {STATUSES.map(status => (
                  <option key={status.value} value={status.value}>{status.label}</option>
                ))}
              </select>

              <select
                value={filters.priority}
                onChange={(e) => handleFilterChange('priority', e.target.value)}
                className="px-3 py-2 border border-gray-300 rounded-md focus:ring-2 focus:ring-navy-500 focus:border-transparent text-sm"
              >
                <option value="">All Priority</option>
                {PRIORITIES.map(priority => (
                  <option key={priority.value} value={priority.value}>{priority.label}</option>
                ))}
              </select>

              <select
                value={filters.category}
                onChange={(e) => handleFilterChange('category', e.target.value)}
                className="px-3 py-2 border border-gray-300 rounded-md focus:ring-2 focus:ring-navy-500 focus:border-transparent text-sm"
              >
                <option value="">All Categories</option>
                {CATEGORIES.map(category => (
                  <option key={category} value={category}>{category}</option>
                ))}
              </select>

              <Button
                variant="outline"
                size="sm"
                onClick={() => setShowFilters(!showFilters)}
                className="flex items-center"
              >
                <Filter className="w-4 h-4 mr-2" />
                More Filters
              </Button>

              <Button
                variant="outline"
                size="sm"
                onClick={refreshCases}
                disabled={refreshing}
                className="flex items-center"
              >
                <RefreshCw className={`w-4 h-4 mr-2 ${refreshing ? 'animate-spin' : ''}`} />
                Refresh
              </Button>

              {(filters.search || filters.status || filters.category || filters.priority) && (
                <Button
                  variant="outline"
                  size="sm"
                  onClick={clearFilters}
                  className="flex items-center text-red-600 hover:text-red-700"
                >
                  <X className="w-4 h-4 mr-2" />
                  Clear
                </Button>
              )}
            </div>
          </div>

          {/* Advanced Filters */}
          <AnimatePresence>
            {showFilters && (
              <motion.div
                initial={{ opacity: 0, height: 0 }}
                animate={{ opacity: 1, height: 'auto' }}
                exit={{ opacity: 0, height: 0 }}
                className="mt-4 pt-4 border-t border-gray-200"
              >
                <div className="grid grid-cols-1 md:grid-cols-3 gap-4">
                  <div>
                    <label className="block text-sm font-medium text-gray-700 mb-1">Date Range</label>
                    <div className="flex gap-2">
                      <input
                        type="date"
                        value={filters.startDate || ''}
                        onChange={(e) => handleFilterChange('startDate', e.target.value)}
                        className="flex-1 px-3 py-2 border border-gray-300 rounded-md focus:ring-2 focus:ring-navy-500 focus:border-transparent text-sm"
                      />
                      <input
                        type="date"
                        value={filters.endDate || ''}
                        onChange={(e) => handleFilterChange('endDate', e.target.value)}
                        className="flex-1 px-3 py-2 border border-gray-300 rounded-md focus:ring-2 focus:ring-navy-500 focus:border-transparent text-sm"
                      />
                    </div>
                  </div>

                  <div>
                    <label className="block text-sm font-medium text-gray-700 mb-1">Sort By</label>
                    <div className="flex gap-2">
                      <select
                        value={filters.sortBy}
                        onChange={(e) => handleFilterChange('sortBy', e.target.value)}
                        className="flex-1 px-3 py-2 border border-gray-300 rounded-md focus:ring-2 focus:ring-navy-500 focus:border-transparent text-sm"
                      >
                        <option value="createdAt">Created Date</option>
                        <option value="updatedAt">Updated Date</option>
                        <option value="title">Title</option>
                        <option value="priority">Priority</option>
                        <option value="status">Status</option>
                      </select>
                      <Button
                        variant="outline"
                        size="sm"
                        onClick={() => handleSort(filters.sortBy || 'createdAt')}
                        className="px-3"
                      >
                        {filters.sortOrder === 'asc' ? <SortAsc className="w-4 h-4" /> : <SortDesc className="w-4 h-4" />}
                      </Button>
                    </div>
                  </div>

                  <div>
                    <label className="block text-sm font-medium text-gray-700 mb-1">Results Per Page</label>
                    <select
                      value={filters.limit}
                      onChange={(e) => handleFilterChange('limit', parseInt(e.target.value))}
                      className="w-full px-3 py-2 border border-gray-300 rounded-md focus:ring-2 focus:ring-navy-500 focus:border-transparent text-sm"
                    >
                      <option value={10}>10 per page</option>
                      <option value={25}>25 per page</option>
                      <option value={50}>50 per page</option>
                    </select>
                  </div>
                </div>
              </motion.div>
            )}
          </AnimatePresence>
        </Card>

        {/* Cases Grid */}
        <div className="grid grid-cols-1 lg:grid-cols-2 xl:grid-cols-3 gap-6">
          {cases.map((case_item: Case, index: number) => (
            <motion.div
              key={case_item.id}
              initial={{ opacity: 0, y: 20 }}
              animate={{ opacity: 1, y: 0 }}
              transition={{ duration: 0.5, delay: index * 0.1 }}
            >
              <Card 
                className="p-6 h-full cursor-pointer hover:shadow-lg transition-shadow"
                onClick={() => setSelectedCase(case_item)}
              >
                <div className="flex items-start justify-between mb-4">
                  <div className="flex-1">
                    <div className="flex items-center space-x-2 mb-2">
                      <span className="text-sm font-mono text-gray-500">{case_item.caseNumber}</span>
                      <span className={`px-2 py-1 rounded-full text-xs font-medium ${getStatusColor(case_item.status)}`}>
                        {case_item.status.replace('_', ' ')}
                      </span>
                    </div>
                    <h3 className="font-semibold text-navy-800 mb-2">{case_item.title}</h3>
                    <p className="text-sm text-gray-600 line-clamp-2">{case_item.description}</p>
                  </div>
                  <div className={`flex items-center space-x-1 ${getPriorityColor(case_item.priority)}`}>
                    {getPriorityIcon(case_item.priority)}
                    <span className="text-xs font-medium capitalize">{case_item.priority}</span>
                  </div>
                </div>

                <div className="space-y-2 mb-4">
                  <div className="flex items-center text-sm text-gray-600">
                    <Tag className="w-4 h-4 mr-2" />
                    <span>{case_item.category}</span>
                  </div>
                  <div className="flex items-center text-sm text-gray-600">
                    <User className="w-4 h-4 mr-2" />
                    <span>
                      {case_item.assignedTo
                        ? typeof case_item.assignedTo === 'string'
                          ? case_item.assignedTo
                          : `${case_item.assignedTo.firstName} ${case_item.assignedTo.lastName}`
                        : 'Unassigned'
                      }
                    </span>
                  </div>
                  {case_item.courtDate && (
                    <div className="flex items-center text-sm text-gray-600">
                      <Calendar className="w-4 h-4 mr-2" />
                      <span>Court: {new Date(case_item.courtDate).toLocaleDateString()}</span>
                    </div>
                  )}
                </div>

                <div className="flex items-center justify-between pt-4 border-t">
                  <div className="flex items-center space-x-4 text-xs text-gray-500">
                    <span className="flex items-center">
                      <FileText className="w-3 h-3 mr-1" />
                      {case_item.documents.length} docs
                    </span>
                    <span className="flex items-center">
                      <MessageSquare className="w-3 h-3 mr-1" />
                      {case_item.notes.length} notes
                    </span>
                  </div>
                  <span className="text-xs text-gray-500">
                    Updated {new Date(case_item.updatedAt).toLocaleDateString()}
                  </span>
                </div>
              </Card>
            </motion.div>
          ))}
        </div>

        {cases.length === 0 && (
          <div className="text-center py-12">
            <FileText className="w-16 h-16 text-gray-400 mx-auto mb-4" />
            <h3 className="text-lg font-medium text-gray-900 mb-2">No cases found</h3>
            <p className="text-gray-600">
              {filters.search || filters.status !== 'all' || filters.priority !== 'all'
                ? 'Try adjusting your search criteria'
                : 'No cases have been created yet'
              }
            </p>
          </div>
        )}

        {/* Case Details Modal */}
        {selectedCase && (
          <div className="fixed inset-0 bg-black bg-opacity-50 flex items-center justify-center p-4 z-50">
            <motion.div
              initial={{ opacity: 0, scale: 0.95 }}
              animate={{ opacity: 1, scale: 1 }}
              className="bg-white rounded-lg w-full max-w-4xl max-h-[90vh] overflow-y-auto"
            >
              <div className="p-6 border-b">
                <div className="flex items-center justify-between">
                  <div>
                    <h2 className="text-2xl font-bold text-navy-800">{selectedCase.title}</h2>
                    <p className="text-gray-600">{selectedCase.caseNumber}</p>
                  </div>
                  <button
                    onClick={() => setSelectedCase(null)}
                    className="text-gray-400 hover:text-gray-600"
                  >
                    ×
                  </button>
                </div>
              </div>

              <div className="p-6">
                <div className="grid grid-cols-1 lg:grid-cols-3 gap-6">
                  {/* Case Details */}
                  <div className="lg:col-span-2 space-y-6">
                    <div>
                      <h3 className="text-lg font-semibold text-navy-800 mb-3">Case Description</h3>
                      <p className="text-gray-600">{selectedCase.description}</p>
                    </div>

                    <div>
                      <h3 className="text-lg font-semibold text-navy-800 mb-3">Documents</h3>
                      <div className="space-y-2">
                        {selectedCase.documents.map((doc) => (
                          <div key={doc.id} className="flex items-center justify-between p-3 bg-gray-50 rounded-lg">
                            <div className="flex items-center space-x-3">
                              <FileText className="w-5 h-5 text-gray-400" />
                              <div>
                                <p className="font-medium text-gray-900">{doc.name}</p>
                                <p className="text-sm text-gray-500">
                                  {(doc.size / 1024 / 1024).toFixed(2)} MB • {new Date(doc.uploadedAt).toLocaleDateString()}
                                </p>
                              </div>
                            </div>
                            <Button variant="ghost" size="sm">
                              <Download className="w-4 h-4" />
                            </Button>
                          </div>
                        ))}
                      </div>
                    </div>

                    <div>
                      <h3 className="text-lg font-semibold text-navy-800 mb-3">Case Notes</h3>
                      <div className="space-y-3">
                        {selectedCase.notes.map((note) => (
                          <div key={note.id} className="p-4 bg-gray-50 rounded-lg">
                            <div className="flex items-center justify-between mb-2">
                              <span className="font-medium text-gray-900">
                                {typeof note.author === 'string'
                                  ? note.author
                                  : `${note.author.firstName} ${note.author.lastName}`
                                }
                              </span>
                              <span className="text-sm text-gray-500">{new Date(note.createdAt).toLocaleDateString()}</span>
                            </div>
                            <p className="text-gray-600">{note.content}</p>
                          </div>
                        ))}
                      </div>
                    </div>
                  </div>

                  {/* Case Info Sidebar */}
                  <div className="space-y-6">
                    <div>
                      <h3 className="text-lg font-semibold text-navy-800 mb-3">Case Information</h3>
                      <div className="space-y-3">
                        <div>
                          <label className="text-sm font-medium text-gray-500">Status</label>
                          <div className={`inline-block px-2 py-1 rounded-full text-xs font-medium ${getStatusColor(selectedCase.status)}`}>
                            {selectedCase.status.replace('_', ' ')}
                          </div>
                        </div>
                        <div>
                          <label className="text-sm font-medium text-gray-500">Priority</label>
                          <div className={`flex items-center space-x-1 ${getPriorityColor(selectedCase.priority)}`}>
                            {getPriorityIcon(selectedCase.priority)}
                            <span className="text-sm font-medium capitalize">{selectedCase.priority}</span>
                          </div>
                        </div>
                        <div>
                          <label className="text-sm font-medium text-gray-500">Category</label>
                          <p className="text-gray-900">{selectedCase.category}</p>
                        </div>
                        <div>
                          <label className="text-sm font-medium text-gray-500">Assigned To</label>
                          <p className="text-gray-900">
                            {selectedCase.assignedTo
                              ? typeof selectedCase.assignedTo === 'string'
                                ? selectedCase.assignedTo
                                : `${selectedCase.assignedTo.firstName} ${selectedCase.assignedTo.lastName}`
                              : 'Unassigned'
                            }
                          </p>
                        </div>
                        <div>
                          <label className="text-sm font-medium text-gray-500">Client</label>
                          <p className="text-gray-900">
                            {selectedCase.clientId
                              ? typeof selectedCase.clientId === 'string'
                                ? selectedCase.clientId
                                : `${selectedCase.clientId.firstName} ${selectedCase.clientId.lastName}`
                              : 'Unknown Client'
                            }
                          </p>
                        </div>
                        {selectedCase.courtDate && (
                          <div>
                            <label className="text-sm font-medium text-gray-500">Court Date</label>
                            <p className="text-gray-900">{new Date(selectedCase.courtDate).toLocaleDateString()}</p>
                          </div>
                        )}
                      </div>
                    </div>

                    <div>
                      <h3 className="text-lg font-semibold text-navy-800 mb-3">Timeline</h3>
                      <div className="space-y-3">
                        {selectedCase.timeline.map((event: any, index: number) => (
                          <div key={index} className="flex items-start space-x-3">
                            <div className="w-2 h-2 bg-navy-800 rounded-full mt-2"></div>
                            <div>
                              <p className="font-medium text-gray-900">{event.description}</p>
                              <p className="text-sm text-gray-500">{new Date(event.date || event.createdAt).toLocaleDateString()}</p>
                            </div>
                          </div>
                        ))}
                      </div>
                    </div>

                    <div className="space-y-2">
                      <Button className="w-full">
                        <Upload className="w-4 h-4 mr-2" />
                        Upload Document
                      </Button>
                      <Button variant="outline" className="w-full">
                        <MessageSquare className="w-4 h-4 mr-2" />
                        Add Note
                      </Button>
                    </div>
                  </div>
                </div>
              </div>
            </motion.div>
          </div>
        )}

        {/* Create Case Modal */}
        {showCreateForm && user?.role !== 'client' && (
          <div className="fixed inset-0 bg-black bg-opacity-50 flex items-center justify-center p-4 z-50">
            <motion.div
              initial={{ opacity: 0, scale: 0.95 }}
              animate={{ opacity: 1, scale: 1 }}
              className="bg-white rounded-lg p-6 w-full max-w-2xl"
            >
              <div className="flex items-center justify-between mb-6">
                <h2 className="text-2xl font-bold text-navy-800">Create New Case</h2>
                <button
                  onClick={() => setShowCreateForm(false)}
                  className="text-gray-400 hover:text-gray-600"
                >
                  ×
                </button>
              </div>

              <form onSubmit={handleSubmit(handleCreateCase)} className="space-y-6">
                <Input
                  label="Case Title"
                  error={errors.title?.message}
                  {...register('title', { required: 'Title is required' })}
                />

                <div>
                  <label className="block text-sm font-medium text-gray-700 mb-1">
                    Description
                  </label>
                  <textarea
                    rows={4}
                    className="w-full px-3 py-2 border border-gray-300 rounded-md focus:ring-2 focus:ring-navy-500 focus:border-transparent"
                    placeholder="Describe the case details..."
                    {...register('description', { required: 'Description is required' })}
                  />
                  {errors.description && (
                    <p className="mt-1 text-sm text-red-600">{errors.description.message}</p>
                  )}
                </div>

                <div className="grid grid-cols-1 md:grid-cols-2 gap-4">
                  <div>
                    <label className="block text-sm font-medium text-gray-700 mb-1">
                      Category
                    </label>
                    <select
                      className="w-full px-3 py-2 border border-gray-300 rounded-md focus:ring-2 focus:ring-navy-500 focus:border-transparent"
                      {...register('category', { required: 'Category is required' })}
                    >
                      <option value="">Select category</option>
                      <option value="Family Law">Family Law</option>
                      <option value="Corporate Law">Corporate Law</option>
                      <option value="Criminal Defense">Criminal Defense</option>
                      <option value="Property Law">Property Law</option>
                      <option value="Employment Law">Employment Law</option>
                    </select>
                    {errors.category && (
                      <p className="mt-1 text-sm text-red-600">{errors.category.message}</p>
                    )}
                  </div>

                  <div>
                    <label className="block text-sm font-medium text-gray-700 mb-1">
                      Priority
                    </label>
                    <select
                      className="w-full px-3 py-2 border border-gray-300 rounded-md focus:ring-2 focus:ring-navy-500 focus:border-transparent"
                      {...register('priority', { required: 'Priority is required' })}
                    >
                      <option value="">Select priority</option>
                      <option value="low">Low</option>
                      <option value="medium">Medium</option>
                      <option value="high">High</option>
                      <option value="urgent">Urgent</option>
                    </select>
                    {errors.priority && (
                      <p className="mt-1 text-sm text-red-600">{errors.priority.message}</p>
                    )}
                  </div>
                </div>

                <div className="flex justify-end space-x-4 pt-6 border-t">
                  <Button
                    type="button"
                    variant="ghost"
                    onClick={() => setShowCreateForm(false)}
                  >
                    Cancel
                  </Button>
                  <Button type="submit">
                    Create Case
                  </Button>
                </div>
              </form>
            </motion.div>
          </div>
        )}
      </div>
    </div>
  );
};

export default Cases;<|MERGE_RESOLUTION|>--- conflicted
+++ resolved
@@ -1,12 +1,12 @@
-<<<<<<< HEAD
+
 // Enhanced Cases management page for LegalPro v1.0.1 - With Loading & Error Handling
 import React, { useState, useEffect } from 'react';
 import { motion } from 'framer-motion';
-=======
+
 // Cases management page for LegalPro v1.0.1
 import React, { useState, useEffect, useCallback } from 'react';
 import { motion, AnimatePresence } from 'framer-motion';
->>>>>>> d4a8e09c
+
 import { useForm } from 'react-hook-form';
 import {
   FileText,
@@ -23,12 +23,12 @@
   MessageSquare,
   Tag,
   Flag,
-<<<<<<< HEAD
-=======
+
+
   SortAsc,
   SortDesc,
   X,
->>>>>>> d4a8e09c
+
   RefreshCw
 } from 'lucide-react';
 import { useAuth } from '../contexts/AuthContext';
@@ -37,14 +37,14 @@
 import Button from '../components/ui/Button';
 import Input from '../components/ui/Input';
 import Card from '../components/ui/Card';
-<<<<<<< HEAD
+
 import { LoadingOverlay, SkeletonCard, SkeletonTable } from '../components/ui/LoadingStates';
 import { ErrorBoundary, InlineError } from '../components/ui/ErrorHandling';
-=======
+
 
 import { caseService, CaseFilters } from '../services/caseService';
 import { Case } from '../types';
->>>>>>> d4a8e09c
+
 import toast from 'react-hot-toast';
 
 import { showToast } from '../services/toastService';
@@ -105,7 +105,7 @@
 
 const Cases: React.FC = () => {
   const { user } = useAuth();
-<<<<<<< HEAD
+
   const [showCreateForm, setShowCreateForm] = useState(false);
   const [selectedCase, setSelectedCase] = useState(null);
   const [searchTerm, setSearchTerm] = useState('');
@@ -133,7 +133,7 @@
     error: submitError,
     submit: submitCase
   } = useFormSubmission();
-=======
+
 
   // State management
   const [cases, setCases] = useState<Case[]>([]);
@@ -168,7 +168,7 @@
       const response = await caseService.getCases(currentFilters);
 
       setCases(response.data);
->>>>>>> d4a8e09c
+
 
       if (newFilters) {
         setFilters(currentFilters);
