// Case management routes for LegalPro v1.0.1
const express = require('express');
const router = express.Router();
const { protect, authorize } = require('../middleware/auth');
const { validateCase, validateCaseUpdate } = require('../middleware/validation');
const caseController = require('../controllers/caseController');
<<<<<<< HEAD
const { uploadSingle } = require('../middleware/upload');
=======
const { upload, validateFileSize, handleUploadError } = require('../middleware/upload');

// @route   GET /api/cases/stats
// @desc    Get case statistics
// @access  Private
router.get('/stats', protect, caseController.getCaseStats);

// @route   GET /api/cases/search
// @desc    Advanced case search
// @access  Private
router.get('/search', protect, caseController.searchCases);
>>>>>>> 3b4a9960

// @route   GET /api/cases
// @desc    Get all cases (filtered by user role)
// @access  Private
router.get('/', protect, caseController.getCases);

// @route   GET /api/cases/:id
// @desc    Get single case
// @access  Private
router.get('/:id', protect, caseController.getCase);

// @route   POST /api/cases
// @desc    Create new case
// @access  Private (Admin/Advocate)
router.post('/', protect, authorize('admin', 'advocate'), validateCase, caseController.createCase);

// @route   PUT /api/cases/:id
// @desc    Update case
// @access  Private (Admin/Advocate)
router.put('/:id', protect, authorize('admin', 'advocate'), validateCaseUpdate, caseController.updateCase);

// @route   DELETE /api/cases/:id
// @desc    Delete case (soft delete)
// @access  Private (Advocate only)
router.delete('/:id', protect, authorize('advocate'), caseController.deleteCase);

// @route   PUT /api/cases/:id/restore
// @desc    Restore archived case
// @access  Private (Advocate only)
router.put('/:id/restore', protect, authorize('advocate'), caseController.restoreCase);

// @route   PUT /api/cases/:id/assign
// @desc    Assign case to user
// @access  Private (Advocate only)
router.put('/:id/assign', protect, authorize('advocate'), caseController.assignCase);

// @route   GET /api/cases/:id/documents
// @desc    Get case documents
// @access  Private
router.get('/:id/documents', protect, caseController.getCaseDocuments);

// @route   POST /api/cases/:id/documents
// @desc    Upload case document
// @access  Private
<<<<<<< HEAD
router.post('/:id/documents', protect, uploadSingle('document'), caseController.uploadDocument);
=======
router.post('/:id/documents', protect, upload.single('document'), validateFileSize, handleUploadError, caseController.uploadDocument);

// @route   GET /api/cases/:id/documents/:docId/download
// @desc    Download case document
// @access  Private
router.get('/:id/documents/:docId/download', protect, caseController.downloadDocument);

// @route   DELETE /api/cases/:id/documents/:docId
// @desc    Delete case document
// @access  Private
router.delete('/:id/documents/:docId', protect, caseController.deleteDocument);
>>>>>>> 3b4a9960

// @route   POST /api/cases/:id/notes
// @desc    Add case note
// @access  Private
router.post('/:id/notes', protect, caseController.addCaseNote);

// @route   PUT /api/cases/:id/status
// @desc    Update case status
// @access  Private (Admin/Advocate)
router.put('/:id/status', protect, authorize('admin', 'advocate'), caseController.updateCaseStatus);

// @route   GET /api/cases/:id/timeline
// @desc    Get case timeline
// @access  Private
router.get('/:id/timeline', protect, caseController.getCaseTimeline);

module.exports = router;<|MERGE_RESOLUTION|>--- conflicted
+++ resolved
@@ -4,9 +4,9 @@
 const { protect, authorize } = require('../middleware/auth');
 const { validateCase, validateCaseUpdate } = require('../middleware/validation');
 const caseController = require('../controllers/caseController');
-<<<<<<< HEAD
+
 const { uploadSingle } = require('../middleware/upload');
-=======
+
 const { upload, validateFileSize, handleUploadError } = require('../middleware/upload');
 
 // @route   GET /api/cases/stats
@@ -18,7 +18,7 @@
 // @desc    Advanced case search
 // @access  Private
 router.get('/search', protect, caseController.searchCases);
->>>>>>> 3b4a9960
+
 
 // @route   GET /api/cases
 // @desc    Get all cases (filtered by user role)
@@ -63,9 +63,9 @@
 // @route   POST /api/cases/:id/documents
 // @desc    Upload case document
 // @access  Private
-<<<<<<< HEAD
+
 router.post('/:id/documents', protect, uploadSingle('document'), caseController.uploadDocument);
-=======
+
 router.post('/:id/documents', protect, upload.single('document'), validateFileSize, handleUploadError, caseController.uploadDocument);
 
 // @route   GET /api/cases/:id/documents/:docId/download
@@ -77,7 +77,7 @@
 // @desc    Delete case document
 // @access  Private
 router.delete('/:id/documents/:docId', protect, caseController.deleteDocument);
->>>>>>> 3b4a9960
+
 
 // @route   POST /api/cases/:id/notes
 // @desc    Add case note
