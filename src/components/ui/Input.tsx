<<<<<<< HEAD
// Reusable Input component for LegalPro v1.0.1 - WCAG 2.1 AA Compliant
import React, { useId } from 'react';
=======

// Reusable Input component for LegalPro v1.0.1 - Professional Color Palette

// Enhanced Input component for LegalPro v1.0.1 - With Error Handling & Accessibility

import React from 'react';
>>>>>>> f028c437
import { clsx } from 'clsx';
import { AlertCircle, CheckCircle } from 'lucide-react';

interface InputProps extends React.InputHTMLAttributes<HTMLInputElement> {
  label?: string;
  error?: string;
  helperText?: string;
  icon?: React.ReactNode;
<<<<<<< HEAD
  variant?: 'default' | 'filled' | 'outlined';
  inputSize?: 'sm' | 'md' | 'lg';
  showRequiredIndicator?: boolean;
=======

  variant?: 'default' | 'filled' | 'outlined';
  size?: 'sm' | 'md' | 'lg';

  success?: boolean;
  loading?: boolean;
  fullWidth?: boolean;

>>>>>>> f028c437
}

const Input = React.forwardRef<HTMLInputElement, InputProps>(({
  label,
  error,
  helperText,
  icon,
<<<<<<< HEAD
  variant = 'default',
  inputSize = 'md',
  showRequiredIndicator = false,
  className,
  required,
  id: providedId,
  ...props
}, ref) => {
  const generatedId = useId();
  const id = providedId || generatedId;
  const errorId = `${id}-error`;
  const helperId = `${id}-helper`;

  // Build aria-describedby
  const describedBy = [
    error ? errorId : null,
    helperText ? helperId : null
  ].filter(Boolean).join(' ') || undefined;

  // WCAG 2.1 AA compliant base classes with proper focus indicators
  const baseClasses = "input-accessible w-full border rounded-md focus:outline-none focus-visible:ring-2 focus-visible:ring-primary-500 focus-visible:ring-offset-1 transition-colors disabled:cursor-not-allowed disabled:opacity-50";

  // Variant styles
  const variantClasses = {
    default: "bg-white border-neutral-300 focus-visible:border-primary-500",
    filled: "bg-neutral-50 border-neutral-200 focus-visible:bg-white focus-visible:border-primary-500",
    outlined: "bg-transparent border-2 border-neutral-300 focus-visible:border-primary-500"
  };

  // Size classes with touch-friendly targets
  const sizeClasses = {
    sm: "px-3 py-2 text-sm min-h-[44px]",
    md: "px-3 py-2.5 text-base min-h-[44px]",
    lg: "px-4 py-3 text-lg min-h-[48px]"
  };

  // State-based classes
  const stateClasses = error
    ? "error-state border-red-500 focus-visible:ring-red-500 focus-visible:border-red-500"
    : "";

  const iconClasses = icon ? "pl-10" : "";

  const classes = clsx(
    baseClasses,
    variantClasses[variant],
    sizeClasses[inputSize],
    stateClasses,
    iconClasses,
    className
  );
=======

  variant = 'default',
  size = 'md',

  success = false,
  loading = false,
  fullWidth = true,

  className,
  id,
  ...props
}, ref) => {

  const baseClasses = "w-full transition-all duration-200 focus:outline-none focus:ring-2 focus:ring-primary-500 focus:ring-offset-1 disabled:cursor-not-allowed disabled:opacity-50";

  const variants = {
    default: "border border-neutral-300 dark:border-neutral-600 bg-white dark:bg-neutral-800 text-neutral-900 dark:text-neutral-100 placeholder-neutral-500 dark:placeholder-neutral-400 rounded-lg",
    filled: "border-0 bg-neutral-100 dark:bg-neutral-700 text-neutral-900 dark:text-neutral-100 placeholder-neutral-500 dark:placeholder-neutral-400 rounded-lg",
    outlined: "border-2 border-neutral-300 dark:border-neutral-600 bg-transparent text-neutral-900 dark:text-neutral-100 placeholder-neutral-500 dark:placeholder-neutral-400 rounded-lg"
  };

  const sizes = {
    sm: "px-3 py-1.5 text-sm",
    md: "px-3 py-2 text-base",
    lg: "px-4 py-3 text-lg"
  };

  const errorClasses = error
    ? "border-error-500 focus:ring-error-500 focus:border-error-500"
    : "hover:border-neutral-400 dark:hover:border-neutral-500 focus:border-primary-500";

  const iconClasses = icon ? (size === 'lg' ? "pl-12" : size === 'sm' ? "pl-8" : "pl-10") : "";

  const classes = clsx(baseClasses, variants[variant], sizes[size], errorClasses, iconClasses, className);

  const inputId = id || `input-${Math.random().toString(36).substr(2, 9)}`;
  const errorId = error ? `${inputId}-error` : undefined;
  const helperId = helperText ? `${inputId}-helper` : undefined;

  const baseClasses = "px-3 py-2 border rounded-md focus:outline-none focus:ring-2 focus:ring-navy-500 focus:border-transparent transition-colors disabled:bg-gray-50 disabled:cursor-not-allowed";
  const widthClasses = fullWidth ? "w-full" : "";
  const stateClasses = error
    ? "border-red-500 focus:ring-red-500"
    : success
    ? "border-green-500 focus:ring-green-500"
    : "border-gray-300";
  const iconClasses = (icon || error || success || loading) ? "pl-10" : "";

  const classes = clsx(baseClasses, widthClasses, stateClasses, iconClasses, className);

>>>>>>> f028c437

  return (
    <div className="w-full">
      {label && (
<<<<<<< HEAD
        <label
          htmlFor={id}
          className="block text-sm font-medium text-neutral-700 mb-1"
        >
          {label}
          {(required || showRequiredIndicator) && (
            <span className="text-red-500 ml-1" aria-label="required">
              *
            </span>
          )}
=======

        <label className="block text-sm font-medium text-neutral-700 dark:text-neutral-300 mb-2">
          {label}
          {props.required && <span className="text-error-500 ml-1">*</span>}
>>>>>>> f028c437
        </label>
      )}
      <div className="relative">
        {icon && (
<<<<<<< HEAD
          <div className="absolute inset-y-0 left-0 pl-3 flex items-center pointer-events-none text-neutral-400">
=======
          <div className={clsx(
            "absolute inset-y-0 left-0 flex items-center pointer-events-none text-neutral-400 dark:text-neutral-500",
            size === 'lg' ? "pl-4" : size === 'sm' ? "pl-2.5" : "pl-3"
          )}>
>>>>>>> f028c437
            {icon}

        <label
          htmlFor={inputId}
          className="block text-sm font-medium text-gray-700 mb-1"
        >
          {label}
          {props.required && <span className="text-red-500 ml-1" aria-label="required">*</span>}
        </label>
      )}
      <div className="relative">
        {(icon || error || success || loading) && (
          <div className="absolute inset-y-0 left-0 pl-3 flex items-center pointer-events-none">
            {loading ? (
              <div className="animate-spin rounded-full h-4 w-4 border-b-2 border-navy-500" aria-hidden="true" />
            ) : error ? (
              <AlertCircle className="h-4 w-4 text-red-500" aria-hidden="true" />
            ) : success ? (
              <CheckCircle className="h-4 w-4 text-green-500" aria-hidden="true" />
            ) : (
              icon
            )}

          </div>
        )}
        <input
          ref={ref}
<<<<<<< HEAD
          id={id}
          className={classes}
          aria-invalid={error ? 'true' : 'false'}
          aria-describedby={describedBy}
          aria-required={required}
=======
          id={inputId}
          className={classes}
          aria-invalid={error ? 'true' : 'false'}
          aria-describedby={clsx(errorId, helperId).trim() || undefined}
>>>>>>> f028c437
          {...props}
        />
        {/* Status indicator for screen readers */}
        {error && (
          <div className="absolute inset-y-0 right-0 pr-3 flex items-center pointer-events-none">
            <AlertCircle className="h-5 w-5 text-red-500" aria-hidden="true" />
          </div>
        )}
      </div>
      {error && (
<<<<<<< HEAD
        <p id={errorId} role="alert" className="mt-1 text-sm text-red-600 flex items-center">
          <AlertCircle className="h-4 w-4 mr-1 flex-shrink-0" aria-hidden="true" />
=======

        <p className="mt-2 text-sm text-error-600 dark:text-error-400 flex items-center">
          <svg className="w-4 h-4 mr-1 flex-shrink-0" fill="currentColor" viewBox="0 0 20 20">
            <path fillRule="evenodd" d="M18 10a8 8 0 11-16 0 8 8 0 0116 0zm-7 4a1 1 0 11-2 0 1 1 0 012 0zm-1-9a1 1 0 00-1 1v4a1 1 0 102 0V6a1 1 0 00-1-1z" clipRule="evenodd" />
          </svg>

        <p
          id={errorId}
          className="mt-1 text-sm text-red-600 flex items-center"
          role="alert"
          aria-live="polite"
        >
          <AlertCircle className="h-4 w-4 mr-1 flex-shrink-0" aria-hidden="true" />

>>>>>>> f028c437
          {error}
        </p>
      )}
      {helperText && !error && (
<<<<<<< HEAD
        <p id={helperId} className="mt-1 text-sm text-neutral-600">
          {helperText}
        </p>
=======

        <p className="mt-2 text-sm text-neutral-500 dark:text-neutral-400">{helperText}</p>

        <p
          id={helperId}
          className="mt-1 text-sm text-gray-500"
        >
          {helperText}
        </p>

>>>>>>> f028c437
      )}
    </div>
  );
});

Input.displayName = 'Input';

export default Input;<|MERGE_RESOLUTION|>--- conflicted
+++ resolved
@@ -1,14 +1,14 @@
-<<<<<<< HEAD
+
 // Reusable Input component for LegalPro v1.0.1 - WCAG 2.1 AA Compliant
 import React, { useId } from 'react';
-=======
+
 
 // Reusable Input component for LegalPro v1.0.1 - Professional Color Palette
 
 // Enhanced Input component for LegalPro v1.0.1 - With Error Handling & Accessibility
 
 import React from 'react';
->>>>>>> f028c437
+
 import { clsx } from 'clsx';
 import { AlertCircle, CheckCircle } from 'lucide-react';
 
@@ -17,11 +17,11 @@
   error?: string;
   helperText?: string;
   icon?: React.ReactNode;
-<<<<<<< HEAD
+
   variant?: 'default' | 'filled' | 'outlined';
   inputSize?: 'sm' | 'md' | 'lg';
   showRequiredIndicator?: boolean;
-=======
+
 
   variant?: 'default' | 'filled' | 'outlined';
   size?: 'sm' | 'md' | 'lg';
@@ -30,7 +30,7 @@
   loading?: boolean;
   fullWidth?: boolean;
 
->>>>>>> f028c437
+
 }
 
 const Input = React.forwardRef<HTMLInputElement, InputProps>(({
@@ -38,7 +38,7 @@
   error,
   helperText,
   icon,
-<<<<<<< HEAD
+
   variant = 'default',
   inputSize = 'md',
   showRequiredIndicator = false,
@@ -90,7 +90,7 @@
     iconClasses,
     className
   );
-=======
+
 
   variant = 'default',
   size = 'md',
@@ -141,12 +141,12 @@
 
   const classes = clsx(baseClasses, widthClasses, stateClasses, iconClasses, className);
 
->>>>>>> f028c437
+
 
   return (
     <div className="w-full">
       {label && (
-<<<<<<< HEAD
+
         <label
           htmlFor={id}
           className="block text-sm font-medium text-neutral-700 mb-1"
@@ -157,24 +157,24 @@
               *
             </span>
           )}
-=======
+
 
         <label className="block text-sm font-medium text-neutral-700 dark:text-neutral-300 mb-2">
           {label}
           {props.required && <span className="text-error-500 ml-1">*</span>}
->>>>>>> f028c437
+
         </label>
       )}
       <div className="relative">
         {icon && (
-<<<<<<< HEAD
+
           <div className="absolute inset-y-0 left-0 pl-3 flex items-center pointer-events-none text-neutral-400">
-=======
+
           <div className={clsx(
             "absolute inset-y-0 left-0 flex items-center pointer-events-none text-neutral-400 dark:text-neutral-500",
             size === 'lg' ? "pl-4" : size === 'sm' ? "pl-2.5" : "pl-3"
           )}>
->>>>>>> f028c437
+
             {icon}
 
         <label
@@ -202,18 +202,18 @@
         )}
         <input
           ref={ref}
-<<<<<<< HEAD
+
           id={id}
           className={classes}
           aria-invalid={error ? 'true' : 'false'}
           aria-describedby={describedBy}
           aria-required={required}
-=======
+
           id={inputId}
           className={classes}
           aria-invalid={error ? 'true' : 'false'}
           aria-describedby={clsx(errorId, helperId).trim() || undefined}
->>>>>>> f028c437
+
           {...props}
         />
         {/* Status indicator for screen readers */}
@@ -224,10 +224,10 @@
         )}
       </div>
       {error && (
-<<<<<<< HEAD
+
         <p id={errorId} role="alert" className="mt-1 text-sm text-red-600 flex items-center">
           <AlertCircle className="h-4 w-4 mr-1 flex-shrink-0" aria-hidden="true" />
-=======
+
 
         <p className="mt-2 text-sm text-error-600 dark:text-error-400 flex items-center">
           <svg className="w-4 h-4 mr-1 flex-shrink-0" fill="currentColor" viewBox="0 0 20 20">
@@ -242,16 +242,16 @@
         >
           <AlertCircle className="h-4 w-4 mr-1 flex-shrink-0" aria-hidden="true" />
 
->>>>>>> f028c437
+
           {error}
         </p>
       )}
       {helperText && !error && (
-<<<<<<< HEAD
+
         <p id={helperId} className="mt-1 text-sm text-neutral-600">
           {helperText}
         </p>
-=======
+
 
         <p className="mt-2 text-sm text-neutral-500 dark:text-neutral-400">{helperText}</p>
 
@@ -262,7 +262,7 @@
           {helperText}
         </p>
 
->>>>>>> f028c437
+
       )}
     </div>
   );
