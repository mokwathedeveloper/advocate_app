<<<<<<< HEAD
// Reusable Input component for LegalPro v1.0.1 - Professional Color Palette
=======
// Enhanced Input component for LegalPro v1.0.1 - With Error Handling & Accessibility
>>>>>>> dbb5289b
import React from 'react';
import { clsx } from 'clsx';
import { AlertCircle, CheckCircle } from 'lucide-react';

interface InputProps extends React.InputHTMLAttributes<HTMLInputElement> {
  label?: string;
  error?: string;
  helperText?: string;
  icon?: React.ReactNode;
<<<<<<< HEAD
  variant?: 'default' | 'filled' | 'outlined';
  size?: 'sm' | 'md' | 'lg';
=======
  success?: boolean;
  loading?: boolean;
  fullWidth?: boolean;
>>>>>>> dbb5289b
}

const Input = React.forwardRef<HTMLInputElement, InputProps>(({
  label,
  error,
  helperText,
  icon,
<<<<<<< HEAD
  variant = 'default',
  size = 'md',
=======
  success = false,
  loading = false,
  fullWidth = true,
>>>>>>> dbb5289b
  className,
  id,
  ...props
}, ref) => {
<<<<<<< HEAD
  const baseClasses = "w-full transition-all duration-200 focus:outline-none focus:ring-2 focus:ring-primary-500 focus:ring-offset-1 disabled:cursor-not-allowed disabled:opacity-50";

  const variants = {
    default: "border border-neutral-300 dark:border-neutral-600 bg-white dark:bg-neutral-800 text-neutral-900 dark:text-neutral-100 placeholder-neutral-500 dark:placeholder-neutral-400 rounded-lg",
    filled: "border-0 bg-neutral-100 dark:bg-neutral-700 text-neutral-900 dark:text-neutral-100 placeholder-neutral-500 dark:placeholder-neutral-400 rounded-lg",
    outlined: "border-2 border-neutral-300 dark:border-neutral-600 bg-transparent text-neutral-900 dark:text-neutral-100 placeholder-neutral-500 dark:placeholder-neutral-400 rounded-lg"
  };

  const sizes = {
    sm: "px-3 py-1.5 text-sm",
    md: "px-3 py-2 text-base",
    lg: "px-4 py-3 text-lg"
  };

  const errorClasses = error
    ? "border-error-500 focus:ring-error-500 focus:border-error-500"
    : "hover:border-neutral-400 dark:hover:border-neutral-500 focus:border-primary-500";

  const iconClasses = icon ? (size === 'lg' ? "pl-12" : size === 'sm' ? "pl-8" : "pl-10") : "";

  const classes = clsx(baseClasses, variants[variant], sizes[size], errorClasses, iconClasses, className);
=======
  const inputId = id || `input-${Math.random().toString(36).substr(2, 9)}`;
  const errorId = error ? `${inputId}-error` : undefined;
  const helperId = helperText ? `${inputId}-helper` : undefined;

  const baseClasses = "px-3 py-2 border rounded-md focus:outline-none focus:ring-2 focus:ring-navy-500 focus:border-transparent transition-colors disabled:bg-gray-50 disabled:cursor-not-allowed";
  const widthClasses = fullWidth ? "w-full" : "";
  const stateClasses = error
    ? "border-red-500 focus:ring-red-500"
    : success
    ? "border-green-500 focus:ring-green-500"
    : "border-gray-300";
  const iconClasses = (icon || error || success || loading) ? "pl-10" : "";

  const classes = clsx(baseClasses, widthClasses, stateClasses, iconClasses, className);
>>>>>>> dbb5289b

  return (
    <div className="w-full">
      {label && (
<<<<<<< HEAD
        <label className="block text-sm font-medium text-neutral-700 dark:text-neutral-300 mb-2">
          {label}
          {props.required && <span className="text-error-500 ml-1">*</span>}
        </label>
      )}
      <div className="relative">
        {icon && (
          <div className={clsx(
            "absolute inset-y-0 left-0 flex items-center pointer-events-none text-neutral-400 dark:text-neutral-500",
            size === 'lg' ? "pl-4" : size === 'sm' ? "pl-2.5" : "pl-3"
          )}>
            {icon}
=======
        <label
          htmlFor={inputId}
          className="block text-sm font-medium text-gray-700 mb-1"
        >
          {label}
          {props.required && <span className="text-red-500 ml-1" aria-label="required">*</span>}
        </label>
      )}
      <div className="relative">
        {(icon || error || success || loading) && (
          <div className="absolute inset-y-0 left-0 pl-3 flex items-center pointer-events-none">
            {loading ? (
              <div className="animate-spin rounded-full h-4 w-4 border-b-2 border-navy-500" aria-hidden="true" />
            ) : error ? (
              <AlertCircle className="h-4 w-4 text-red-500" aria-hidden="true" />
            ) : success ? (
              <CheckCircle className="h-4 w-4 text-green-500" aria-hidden="true" />
            ) : (
              icon
            )}
>>>>>>> dbb5289b
          </div>
        )}
        <input
          ref={ref}
          id={inputId}
          className={classes}
          aria-invalid={error ? 'true' : 'false'}
          aria-describedby={clsx(errorId, helperId).trim() || undefined}
          {...props}
        />
      </div>
      {error && (
<<<<<<< HEAD
        <p className="mt-2 text-sm text-error-600 dark:text-error-400 flex items-center">
          <svg className="w-4 h-4 mr-1 flex-shrink-0" fill="currentColor" viewBox="0 0 20 20">
            <path fillRule="evenodd" d="M18 10a8 8 0 11-16 0 8 8 0 0116 0zm-7 4a1 1 0 11-2 0 1 1 0 012 0zm-1-9a1 1 0 00-1 1v4a1 1 0 102 0V6a1 1 0 00-1-1z" clipRule="evenodd" />
          </svg>
=======
        <p
          id={errorId}
          className="mt-1 text-sm text-red-600 flex items-center"
          role="alert"
          aria-live="polite"
        >
          <AlertCircle className="h-4 w-4 mr-1 flex-shrink-0" aria-hidden="true" />
>>>>>>> dbb5289b
          {error}
        </p>
      )}
      {helperText && !error && (
<<<<<<< HEAD
        <p className="mt-2 text-sm text-neutral-500 dark:text-neutral-400">{helperText}</p>
=======
        <p
          id={helperId}
          className="mt-1 text-sm text-gray-500"
        >
          {helperText}
        </p>
>>>>>>> dbb5289b
      )}
    </div>
  );
});

Input.displayName = 'Input';

export default Input;<|MERGE_RESOLUTION|>--- conflicted
+++ resolved
@@ -1,8 +1,8 @@
-<<<<<<< HEAD
+
 // Reusable Input component for LegalPro v1.0.1 - Professional Color Palette
-=======
+
 // Enhanced Input component for LegalPro v1.0.1 - With Error Handling & Accessibility
->>>>>>> dbb5289b
+
 import React from 'react';
 import { clsx } from 'clsx';
 import { AlertCircle, CheckCircle } from 'lucide-react';
@@ -12,14 +12,14 @@
   error?: string;
   helperText?: string;
   icon?: React.ReactNode;
-<<<<<<< HEAD
+
   variant?: 'default' | 'filled' | 'outlined';
   size?: 'sm' | 'md' | 'lg';
-=======
+
   success?: boolean;
   loading?: boolean;
   fullWidth?: boolean;
->>>>>>> dbb5289b
+
 }
 
 const Input = React.forwardRef<HTMLInputElement, InputProps>(({
@@ -27,19 +27,19 @@
   error,
   helperText,
   icon,
-<<<<<<< HEAD
+
   variant = 'default',
   size = 'md',
-=======
+
   success = false,
   loading = false,
   fullWidth = true,
->>>>>>> dbb5289b
+
   className,
   id,
   ...props
 }, ref) => {
-<<<<<<< HEAD
+
   const baseClasses = "w-full transition-all duration-200 focus:outline-none focus:ring-2 focus:ring-primary-500 focus:ring-offset-1 disabled:cursor-not-allowed disabled:opacity-50";
 
   const variants = {
@@ -61,7 +61,7 @@
   const iconClasses = icon ? (size === 'lg' ? "pl-12" : size === 'sm' ? "pl-8" : "pl-10") : "";
 
   const classes = clsx(baseClasses, variants[variant], sizes[size], errorClasses, iconClasses, className);
-=======
+
   const inputId = id || `input-${Math.random().toString(36).substr(2, 9)}`;
   const errorId = error ? `${inputId}-error` : undefined;
   const helperId = helperText ? `${inputId}-helper` : undefined;
@@ -76,12 +76,12 @@
   const iconClasses = (icon || error || success || loading) ? "pl-10" : "";
 
   const classes = clsx(baseClasses, widthClasses, stateClasses, iconClasses, className);
->>>>>>> dbb5289b
+
 
   return (
     <div className="w-full">
       {label && (
-<<<<<<< HEAD
+
         <label className="block text-sm font-medium text-neutral-700 dark:text-neutral-300 mb-2">
           {label}
           {props.required && <span className="text-error-500 ml-1">*</span>}
@@ -94,7 +94,7 @@
             size === 'lg' ? "pl-4" : size === 'sm' ? "pl-2.5" : "pl-3"
           )}>
             {icon}
-=======
+
         <label
           htmlFor={inputId}
           className="block text-sm font-medium text-gray-700 mb-1"
@@ -115,7 +115,7 @@
             ) : (
               icon
             )}
->>>>>>> dbb5289b
+
           </div>
         )}
         <input
@@ -128,12 +128,12 @@
         />
       </div>
       {error && (
-<<<<<<< HEAD
+
         <p className="mt-2 text-sm text-error-600 dark:text-error-400 flex items-center">
           <svg className="w-4 h-4 mr-1 flex-shrink-0" fill="currentColor" viewBox="0 0 20 20">
             <path fillRule="evenodd" d="M18 10a8 8 0 11-16 0 8 8 0 0116 0zm-7 4a1 1 0 11-2 0 1 1 0 012 0zm-1-9a1 1 0 00-1 1v4a1 1 0 102 0V6a1 1 0 00-1-1z" clipRule="evenodd" />
           </svg>
-=======
+
         <p
           id={errorId}
           className="mt-1 text-sm text-red-600 flex items-center"
@@ -141,21 +141,21 @@
           aria-live="polite"
         >
           <AlertCircle className="h-4 w-4 mr-1 flex-shrink-0" aria-hidden="true" />
->>>>>>> dbb5289b
+
           {error}
         </p>
       )}
       {helperText && !error && (
-<<<<<<< HEAD
+
         <p className="mt-2 text-sm text-neutral-500 dark:text-neutral-400">{helperText}</p>
-=======
+
         <p
           id={helperId}
           className="mt-1 text-sm text-gray-500"
         >
           {helperText}
         </p>
->>>>>>> dbb5289b
+
       )}
     </div>
   );
