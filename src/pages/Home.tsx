--- conflicted
+++ resolved
@@ -79,15 +79,15 @@
   return (
     <main className="min-h-screen" role="main">
       {/* Hero Section */}
-<<<<<<< HEAD
+
       <section className="relative bg-gradient-to-br from-navy-900 via-navy-800 to-navy-700 text-white overflow-hidden" role="banner" aria-labelledby="hero-heading">
         <div className="absolute inset-0 bg-black opacity-20"></div>
         <div className="relative max-w-7xl mx-auto px-4 sm:px-6 lg:px-8 py-24">
-=======
+
       <section className="relative bg-gradient-to-br from-primary-900 via-primary-800 to-primary-700 text-white overflow-hidden">
         <div className="absolute inset-0 bg-gradient-to-r from-primary-900/20 to-transparent"></div>
         <div className="relative max-w-7xl mx-auto px-4 sm:px-6 lg:px-8 py-24 lg:py-32">
->>>>>>> f028c437
+
           <div className="grid grid-cols-1 lg:grid-cols-2 gap-12 items-center">
             <motion.div
               initial={{ opacity: 0, x: -50 }}
