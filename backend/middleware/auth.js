--- conflicted
+++ resolved
@@ -211,7 +211,7 @@
   };
 };
 
-<<<<<<< HEAD
+
 /**
  * Check if user has specific role(s)
  * @param {String|Array} requiredRoles - Required role(s)
@@ -352,10 +352,10 @@
   requireMinimumRole,
   requireOwnershipOrAdmin
 };
-=======
+
 // Admin only access
 const adminOnly = (req, res, next) => {
-  if (req.user.role !== 'admin') {
+  if (req.user.rol 'admin') {
     return res.status(403).json({
       success: false,
       message: 'Access denied. Administrator privileges required.'
@@ -365,4 +365,3 @@
 };
 
 module.exports = { protect, authorize, adminOnly };
->>>>>>> c37388b5
