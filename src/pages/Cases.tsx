// Cases management page for LegalPro v1.0.1
import React, { useState, useEffect, useCallback } from 'react';
import { motion, AnimatePresence } from 'framer-motion';
import { useForm } from 'react-hook-form';
import {
  FileText,
  Plus,
  Search,
  Filter,
  Calendar,
  User,
  Clock,
  AlertCircle,
  CheckCircle,
  Upload,
  Download,
  MessageSquare,
  Tag,
  Flag,
  SortAsc,
  SortDesc,
  X,
  RefreshCw
} from 'lucide-react';
import { useAuth } from '../contexts/AuthContext';
import Button from '../components/ui/Button';
import Input from '../components/ui/Input';
import Card from '../components/ui/Card';
<<<<<<< HEAD
import { caseService, CaseFilters } from '../services/caseService';
import { Case } from '../types';
import toast from 'react-hot-toast';
=======
import { showToast } from '../services/toastService';
import { RotateCcw, Eye, FileText, Upload, Download } from 'lucide-react';
>>>>>>> c37388b5

interface CaseFormData {
  title: string;
  description: string;
  category: string;
  priority: 'low' | 'medium' | 'high' | 'urgent';
  clientId: string;
  assignedTo?: string;
  courtDate?: string;
}



const CATEGORIES = [
  'Family Law',
  'Corporate Law',
  'Criminal Defense',
  'Property Law',
  'Employment Law',
  'Constitutional Law',
  'Tax Law',
  'Immigration Law',
  'Intellectual Property',
  'Environmental Law'
];

const STATUSES = [
  { value: 'pending', label: 'Pending', color: 'bg-yellow-100 text-yellow-800' },
  { value: 'in_progress', label: 'In Progress', color: 'bg-blue-100 text-blue-800' },
  { value: 'completed', label: 'Completed', color: 'bg-green-100 text-green-800' },
  { value: 'closed', label: 'Closed', color: 'bg-gray-100 text-gray-800' }
];

const PRIORITIES = [
  { value: 'low', label: 'Low', color: 'bg-gray-100 text-gray-800' },
  { value: 'medium', label: 'Medium', color: 'bg-blue-100 text-blue-800' },
  { value: 'high', label: 'High', color: 'bg-orange-100 text-orange-800' },
  { value: 'urgent', label: 'Urgent', color: 'bg-red-100 text-red-800' }
];

// Utility functions
const getStatusColor = (status: string): string => {
  const statusInfo = STATUSES.find(s => s.value === status);
  return statusInfo?.color || 'bg-gray-100 text-gray-800';
};

const getPriorityColor = (priority: string): string => {
  const priorityInfo = PRIORITIES.find(p => p.value === priority);
  return priorityInfo?.color || 'bg-gray-100 text-gray-800';
};



const Cases: React.FC = () => {
  const { user } = useAuth();

  // State management
  const [cases, setCases] = useState<Case[]>([]);
  const [loading, setLoading] = useState(true);
  const [refreshing, setRefreshing] = useState(false);
  const [showCreateForm, setShowCreateForm] = useState(false);
  const [selectedCase, setSelectedCase] = useState<Case | null>(null);
  const [showFilters, setShowFilters] = useState(false);



  // Filter state
  const [filters, setFilters] = useState<CaseFilters>({
    search: '',
    status: '',
    category: '',
    priority: '',
    assignedTo: '',
    page: 1,
    limit: 10,
    sortBy: 'createdAt',
    sortOrder: 'desc'
  });

  const { register, handleSubmit, reset, formState: { errors } } = useForm<CaseFormData>();

  // Load cases from API
  const loadCases = useCallback(async (newFilters?: Partial<CaseFilters>) => {
    try {
      setLoading(true);
      const currentFilters = { ...filters, ...newFilters };
      const response = await caseService.getCases(currentFilters);

      setCases(response.data);

      if (newFilters) {
        setFilters(currentFilters);
      }
    } catch (error) {
      console.error('Failed to load cases:', error);
      toast.error('Failed to load cases');
    } finally {
      setLoading(false);
    }
  }, [filters]);

  // Refresh cases
  const refreshCases = async () => {
    setRefreshing(true);
    await loadCases();
    setRefreshing(false);
    toast.success('Cases refreshed');
  };

  // Handle filter changes
  const handleFilterChange = (key: keyof CaseFilters, value: any) => {
    const newFilters = { ...filters, [key]: value, page: 1 };
    loadCases(newFilters);
  };

  // Handle search
  const handleSearch = (searchTerm: string) => {
    handleFilterChange('search', searchTerm);
  };



  // Handle sorting
  const handleSort = (sortBy: string) => {
    const newSortOrder = filters.sortBy === sortBy && filters.sortOrder === 'desc' ? 'asc' : 'desc';
    loadCases({ sortBy, sortOrder: newSortOrder });
  };

  // Load cases on component mount
  useEffect(() => {
    loadCases();
  }, []);



  // Case management functions
  const handleCreateCase = async (data: CaseFormData) => {
    try {
      await caseService.createCase(data);
      toast.success('Case created successfully');
      setShowCreateForm(false);
      reset();
      await loadCases();
    } catch (error: any) {
      console.error('Failed to create case:', error);
      toast.error(error.message || 'Failed to create case');
    }
  };



  const getPriorityIcon = (priority: string) => {
    switch (priority) {
      case 'urgent': return <AlertCircle className="w-4 h-4" />;
      case 'high': return <Flag className="w-4 h-4" />;
      case 'medium': return <Clock className="w-4 h-4" />;
      case 'low': return <CheckCircle className="w-4 h-4" />;
      default: return <Clock className="w-4 h-4" />;
    }
  };

<<<<<<< HEAD
  // Clear all filters
  const clearFilters = () => {
    const clearedFilters = {
      search: '',
      status: '',
      category: '',
      priority: '',
      assignedTo: '',
      page: 1,
      limit: 10,
      sortBy: 'createdAt',
      sortOrder: 'desc' as const
    };
    loadCases(clearedFilters);
=======
  const onSubmit = async (data: CaseFormData) => {
    const loadingToastId = showToast.loading('Creating new case...', {
      title: 'Creating Case',
      progress: 0
    });

    try {
      // Simulate progress updates
      setTimeout(() => toastService.updateProgress(loadingToastId, 30), 500);
      setTimeout(() => toastService.updateProgress(loadingToastId, 60), 1000);
      setTimeout(() => toastService.updateProgress(loadingToastId, 90), 1500);

      // API call to create case
      console.log('Creating case:', data);

      // Simulate API delay
      await new Promise(resolve => setTimeout(resolve, 2000));

      showToast.dismiss(loadingToastId);
      showToast.success('Case created successfully! You can now add documents and track progress.', {
        title: 'Case Created',
        actions: [
          {
            label: 'View Case',
            action: () => console.log('View case'),
            icon: Eye
          },
          {
            label: 'Add Documents',
            action: () => console.log('Add documents'),
            icon: Upload
          }
        ]
      });

      reset();
      setShowCreateForm(false);
    } catch (error: any) {
      showToast.dismiss(loadingToastId);
      showToast.error(error.message || 'Failed to create case. Please check your information and try again.', {
        title: 'Case Creation Failed',
        actions: [
          {
            label: 'Retry',
            action: () => onSubmit(data),
            icon: RotateCcw
          }
        ]
      });
    }
>>>>>>> c37388b5
  };

  if (loading) {
    return (
      <div className="min-h-screen bg-gray-50 flex items-center justify-center">
        <div className="animate-spin rounded-full h-32 w-32 border-b-2 border-navy-800"></div>
      </div>
    );
  }

  return (
    <div className="min-h-screen bg-gray-50">
      <div className="max-w-7xl mx-auto px-4 sm:px-6 lg:px-8 py-8">
        {/* Header */}
        <div className="flex flex-col md:flex-row justify-between items-start md:items-center mb-8">
          <div>
            <h1 className="text-3xl font-bold text-navy-800 mb-2">
              {user?.role === 'client' ? 'My Cases' : 'Case Management'}
            </h1>
            <p className="text-gray-600">
              {user?.role === 'client' 
                ? 'Track the progress of your legal cases and view important updates'
                : 'Manage all legal cases, track progress, and collaborate with clients'
              }
            </p>
          </div>
          {user?.role !== 'client' && (
            <Button
              onClick={() => setShowCreateForm(true)}
              className="mt-4 md:mt-0"
            >
              <Plus className="w-4 h-4 mr-2" />
              New Case
            </Button>
          )}
        </div>

        {/* Search and Filters */}
        <Card className="p-6 mb-6">
          <div className="flex flex-col lg:flex-row gap-4 items-start lg:items-center justify-between">
            {/* Search */}
            <div className="relative flex-1 max-w-md">
              <Search className="absolute left-3 top-1/2 transform -translate-y-1/2 text-gray-400 w-4 h-4" />
              <input
                type="text"
                placeholder="Search cases..."
                value={filters.search}
                onChange={(e) => handleSearch(e.target.value)}
                className="w-full pl-10 pr-4 py-2 border border-gray-300 rounded-md focus:ring-2 focus:ring-navy-500 focus:border-transparent"
              />
            </div>

            {/* Quick Filters */}
            <div className="flex flex-wrap gap-2">
              <select
                value={filters.status}
                onChange={(e) => handleFilterChange('status', e.target.value)}
                className="px-3 py-2 border border-gray-300 rounded-md focus:ring-2 focus:ring-navy-500 focus:border-transparent text-sm"
              >
                <option value="">All Status</option>
                {STATUSES.map(status => (
                  <option key={status.value} value={status.value}>{status.label}</option>
                ))}
              </select>

              <select
                value={filters.priority}
                onChange={(e) => handleFilterChange('priority', e.target.value)}
                className="px-3 py-2 border border-gray-300 rounded-md focus:ring-2 focus:ring-navy-500 focus:border-transparent text-sm"
              >
                <option value="">All Priority</option>
                {PRIORITIES.map(priority => (
                  <option key={priority.value} value={priority.value}>{priority.label}</option>
                ))}
              </select>

              <select
                value={filters.category}
                onChange={(e) => handleFilterChange('category', e.target.value)}
                className="px-3 py-2 border border-gray-300 rounded-md focus:ring-2 focus:ring-navy-500 focus:border-transparent text-sm"
              >
                <option value="">All Categories</option>
                {CATEGORIES.map(category => (
                  <option key={category} value={category}>{category}</option>
                ))}
              </select>

              <Button
                variant="outline"
                size="sm"
                onClick={() => setShowFilters(!showFilters)}
                className="flex items-center"
              >
                <Filter className="w-4 h-4 mr-2" />
                More Filters
              </Button>

              <Button
                variant="outline"
                size="sm"
                onClick={refreshCases}
                disabled={refreshing}
                className="flex items-center"
              >
                <RefreshCw className={`w-4 h-4 mr-2 ${refreshing ? 'animate-spin' : ''}`} />
                Refresh
              </Button>

              {(filters.search || filters.status || filters.category || filters.priority) && (
                <Button
                  variant="outline"
                  size="sm"
                  onClick={clearFilters}
                  className="flex items-center text-red-600 hover:text-red-700"
                >
                  <X className="w-4 h-4 mr-2" />
                  Clear
                </Button>
              )}
            </div>
          </div>

          {/* Advanced Filters */}
          <AnimatePresence>
            {showFilters && (
              <motion.div
                initial={{ opacity: 0, height: 0 }}
                animate={{ opacity: 1, height: 'auto' }}
                exit={{ opacity: 0, height: 0 }}
                className="mt-4 pt-4 border-t border-gray-200"
              >
                <div className="grid grid-cols-1 md:grid-cols-3 gap-4">
                  <div>
                    <label className="block text-sm font-medium text-gray-700 mb-1">Date Range</label>
                    <div className="flex gap-2">
                      <input
                        type="date"
                        value={filters.startDate || ''}
                        onChange={(e) => handleFilterChange('startDate', e.target.value)}
                        className="flex-1 px-3 py-2 border border-gray-300 rounded-md focus:ring-2 focus:ring-navy-500 focus:border-transparent text-sm"
                      />
                      <input
                        type="date"
                        value={filters.endDate || ''}
                        onChange={(e) => handleFilterChange('endDate', e.target.value)}
                        className="flex-1 px-3 py-2 border border-gray-300 rounded-md focus:ring-2 focus:ring-navy-500 focus:border-transparent text-sm"
                      />
                    </div>
                  </div>

                  <div>
                    <label className="block text-sm font-medium text-gray-700 mb-1">Sort By</label>
                    <div className="flex gap-2">
                      <select
                        value={filters.sortBy}
                        onChange={(e) => handleFilterChange('sortBy', e.target.value)}
                        className="flex-1 px-3 py-2 border border-gray-300 rounded-md focus:ring-2 focus:ring-navy-500 focus:border-transparent text-sm"
                      >
                        <option value="createdAt">Created Date</option>
                        <option value="updatedAt">Updated Date</option>
                        <option value="title">Title</option>
                        <option value="priority">Priority</option>
                        <option value="status">Status</option>
                      </select>
                      <Button
                        variant="outline"
                        size="sm"
                        onClick={() => handleSort(filters.sortBy || 'createdAt')}
                        className="px-3"
                      >
                        {filters.sortOrder === 'asc' ? <SortAsc className="w-4 h-4" /> : <SortDesc className="w-4 h-4" />}
                      </Button>
                    </div>
                  </div>

                  <div>
                    <label className="block text-sm font-medium text-gray-700 mb-1">Results Per Page</label>
                    <select
                      value={filters.limit}
                      onChange={(e) => handleFilterChange('limit', parseInt(e.target.value))}
                      className="w-full px-3 py-2 border border-gray-300 rounded-md focus:ring-2 focus:ring-navy-500 focus:border-transparent text-sm"
                    >
                      <option value={10}>10 per page</option>
                      <option value={25}>25 per page</option>
                      <option value={50}>50 per page</option>
                    </select>
                  </div>
                </div>
              </motion.div>
            )}
          </AnimatePresence>
        </Card>

        {/* Cases Grid */}
        <div className="grid grid-cols-1 lg:grid-cols-2 xl:grid-cols-3 gap-6">
          {cases.map((case_item: Case, index: number) => (
            <motion.div
              key={case_item.id}
              initial={{ opacity: 0, y: 20 }}
              animate={{ opacity: 1, y: 0 }}
              transition={{ duration: 0.5, delay: index * 0.1 }}
            >
              <Card 
                className="p-6 h-full cursor-pointer hover:shadow-lg transition-shadow"
                onClick={() => setSelectedCase(case_item)}
              >
                <div className="flex items-start justify-between mb-4">
                  <div className="flex-1">
                    <div className="flex items-center space-x-2 mb-2">
                      <span className="text-sm font-mono text-gray-500">{case_item.caseNumber}</span>
                      <span className={`px-2 py-1 rounded-full text-xs font-medium ${getStatusColor(case_item.status)}`}>
                        {case_item.status.replace('_', ' ')}
                      </span>
                    </div>
                    <h3 className="font-semibold text-navy-800 mb-2">{case_item.title}</h3>
                    <p className="text-sm text-gray-600 line-clamp-2">{case_item.description}</p>
                  </div>
                  <div className={`flex items-center space-x-1 ${getPriorityColor(case_item.priority)}`}>
                    {getPriorityIcon(case_item.priority)}
                    <span className="text-xs font-medium capitalize">{case_item.priority}</span>
                  </div>
                </div>

                <div className="space-y-2 mb-4">
                  <div className="flex items-center text-sm text-gray-600">
                    <Tag className="w-4 h-4 mr-2" />
                    <span>{case_item.category}</span>
                  </div>
                  <div className="flex items-center text-sm text-gray-600">
                    <User className="w-4 h-4 mr-2" />
                    <span>
                      {case_item.assignedTo
                        ? typeof case_item.assignedTo === 'string'
                          ? case_item.assignedTo
                          : `${case_item.assignedTo.firstName} ${case_item.assignedTo.lastName}`
                        : 'Unassigned'
                      }
                    </span>
                  </div>
                  {case_item.courtDate && (
                    <div className="flex items-center text-sm text-gray-600">
                      <Calendar className="w-4 h-4 mr-2" />
                      <span>Court: {new Date(case_item.courtDate).toLocaleDateString()}</span>
                    </div>
                  )}
                </div>

                <div className="flex items-center justify-between pt-4 border-t">
                  <div className="flex items-center space-x-4 text-xs text-gray-500">
                    <span className="flex items-center">
                      <FileText className="w-3 h-3 mr-1" />
                      {case_item.documents.length} docs
                    </span>
                    <span className="flex items-center">
                      <MessageSquare className="w-3 h-3 mr-1" />
                      {case_item.notes.length} notes
                    </span>
                  </div>
                  <span className="text-xs text-gray-500">
                    Updated {new Date(case_item.updatedAt).toLocaleDateString()}
                  </span>
                </div>
              </Card>
            </motion.div>
          ))}
        </div>

        {cases.length === 0 && (
          <div className="text-center py-12">
            <FileText className="w-16 h-16 text-gray-400 mx-auto mb-4" />
            <h3 className="text-lg font-medium text-gray-900 mb-2">No cases found</h3>
            <p className="text-gray-600">
              {filters.search || filters.status !== 'all' || filters.priority !== 'all'
                ? 'Try adjusting your search criteria'
                : 'No cases have been created yet'
              }
            </p>
          </div>
        )}

        {/* Case Details Modal */}
        {selectedCase && (
          <div className="fixed inset-0 bg-black bg-opacity-50 flex items-center justify-center p-4 z-50">
            <motion.div
              initial={{ opacity: 0, scale: 0.95 }}
              animate={{ opacity: 1, scale: 1 }}
              className="bg-white rounded-lg w-full max-w-4xl max-h-[90vh] overflow-y-auto"
            >
              <div className="p-6 border-b">
                <div className="flex items-center justify-between">
                  <div>
                    <h2 className="text-2xl font-bold text-navy-800">{selectedCase.title}</h2>
                    <p className="text-gray-600">{selectedCase.caseNumber}</p>
                  </div>
                  <button
                    onClick={() => setSelectedCase(null)}
                    className="text-gray-400 hover:text-gray-600"
                  >
                    ×
                  </button>
                </div>
              </div>

              <div className="p-6">
                <div className="grid grid-cols-1 lg:grid-cols-3 gap-6">
                  {/* Case Details */}
                  <div className="lg:col-span-2 space-y-6">
                    <div>
                      <h3 className="text-lg font-semibold text-navy-800 mb-3">Case Description</h3>
                      <p className="text-gray-600">{selectedCase.description}</p>
                    </div>

                    <div>
                      <h3 className="text-lg font-semibold text-navy-800 mb-3">Documents</h3>
                      <div className="space-y-2">
                        {selectedCase.documents.map((doc) => (
                          <div key={doc.id} className="flex items-center justify-between p-3 bg-gray-50 rounded-lg">
                            <div className="flex items-center space-x-3">
                              <FileText className="w-5 h-5 text-gray-400" />
                              <div>
                                <p className="font-medium text-gray-900">{doc.name}</p>
                                <p className="text-sm text-gray-500">
                                  {(doc.size / 1024 / 1024).toFixed(2)} MB • {new Date(doc.uploadedAt).toLocaleDateString()}
                                </p>
                              </div>
                            </div>
                            <Button variant="ghost" size="sm">
                              <Download className="w-4 h-4" />
                            </Button>
                          </div>
                        ))}
                      </div>
                    </div>

                    <div>
                      <h3 className="text-lg font-semibold text-navy-800 mb-3">Case Notes</h3>
                      <div className="space-y-3">
                        {selectedCase.notes.map((note) => (
                          <div key={note.id} className="p-4 bg-gray-50 rounded-lg">
                            <div className="flex items-center justify-between mb-2">
                              <span className="font-medium text-gray-900">
                                {typeof note.author === 'string'
                                  ? note.author
                                  : `${note.author.firstName} ${note.author.lastName}`
                                }
                              </span>
                              <span className="text-sm text-gray-500">{new Date(note.createdAt).toLocaleDateString()}</span>
                            </div>
                            <p className="text-gray-600">{note.content}</p>
                          </div>
                        ))}
                      </div>
                    </div>
                  </div>

                  {/* Case Info Sidebar */}
                  <div className="space-y-6">
                    <div>
                      <h3 className="text-lg font-semibold text-navy-800 mb-3">Case Information</h3>
                      <div className="space-y-3">
                        <div>
                          <label className="text-sm font-medium text-gray-500">Status</label>
                          <div className={`inline-block px-2 py-1 rounded-full text-xs font-medium ${getStatusColor(selectedCase.status)}`}>
                            {selectedCase.status.replace('_', ' ')}
                          </div>
                        </div>
                        <div>
                          <label className="text-sm font-medium text-gray-500">Priority</label>
                          <div className={`flex items-center space-x-1 ${getPriorityColor(selectedCase.priority)}`}>
                            {getPriorityIcon(selectedCase.priority)}
                            <span className="text-sm font-medium capitalize">{selectedCase.priority}</span>
                          </div>
                        </div>
                        <div>
                          <label className="text-sm font-medium text-gray-500">Category</label>
                          <p className="text-gray-900">{selectedCase.category}</p>
                        </div>
                        <div>
                          <label className="text-sm font-medium text-gray-500">Assigned To</label>
                          <p className="text-gray-900">
                            {selectedCase.assignedTo
                              ? typeof selectedCase.assignedTo === 'string'
                                ? selectedCase.assignedTo
                                : `${selectedCase.assignedTo.firstName} ${selectedCase.assignedTo.lastName}`
                              : 'Unassigned'
                            }
                          </p>
                        </div>
                        <div>
                          <label className="text-sm font-medium text-gray-500">Client</label>
                          <p className="text-gray-900">
                            {selectedCase.clientId
                              ? typeof selectedCase.clientId === 'string'
                                ? selectedCase.clientId
                                : `${selectedCase.clientId.firstName} ${selectedCase.clientId.lastName}`
                              : 'Unknown Client'
                            }
                          </p>
                        </div>
                        {selectedCase.courtDate && (
                          <div>
                            <label className="text-sm font-medium text-gray-500">Court Date</label>
                            <p className="text-gray-900">{new Date(selectedCase.courtDate).toLocaleDateString()}</p>
                          </div>
                        )}
                      </div>
                    </div>

                    <div>
                      <h3 className="text-lg font-semibold text-navy-800 mb-3">Timeline</h3>
                      <div className="space-y-3">
                        {selectedCase.timeline.map((event: any, index: number) => (
                          <div key={index} className="flex items-start space-x-3">
                            <div className="w-2 h-2 bg-navy-800 rounded-full mt-2"></div>
                            <div>
                              <p className="font-medium text-gray-900">{event.description}</p>
                              <p className="text-sm text-gray-500">{new Date(event.date || event.createdAt).toLocaleDateString()}</p>
                            </div>
                          </div>
                        ))}
                      </div>
                    </div>

                    <div className="space-y-2">
                      <Button className="w-full">
                        <Upload className="w-4 h-4 mr-2" />
                        Upload Document
                      </Button>
                      <Button variant="outline" className="w-full">
                        <MessageSquare className="w-4 h-4 mr-2" />
                        Add Note
                      </Button>
                    </div>
                  </div>
                </div>
              </div>
            </motion.div>
          </div>
        )}

        {/* Create Case Modal */}
        {showCreateForm && user?.role !== 'client' && (
          <div className="fixed inset-0 bg-black bg-opacity-50 flex items-center justify-center p-4 z-50">
            <motion.div
              initial={{ opacity: 0, scale: 0.95 }}
              animate={{ opacity: 1, scale: 1 }}
              className="bg-white rounded-lg p-6 w-full max-w-2xl"
            >
              <div className="flex items-center justify-between mb-6">
                <h2 className="text-2xl font-bold text-navy-800">Create New Case</h2>
                <button
                  onClick={() => setShowCreateForm(false)}
                  className="text-gray-400 hover:text-gray-600"
                >
                  ×
                </button>
              </div>

              <form onSubmit={handleSubmit(handleCreateCase)} className="space-y-6">
                <Input
                  label="Case Title"
                  error={errors.title?.message}
                  {...register('title', { required: 'Title is required' })}
                />

                <div>
                  <label className="block text-sm font-medium text-gray-700 mb-1">
                    Description
                  </label>
                  <textarea
                    rows={4}
                    className="w-full px-3 py-2 border border-gray-300 rounded-md focus:ring-2 focus:ring-navy-500 focus:border-transparent"
                    placeholder="Describe the case details..."
                    {...register('description', { required: 'Description is required' })}
                  />
                  {errors.description && (
                    <p className="mt-1 text-sm text-red-600">{errors.description.message}</p>
                  )}
                </div>

                <div className="grid grid-cols-1 md:grid-cols-2 gap-4">
                  <div>
                    <label className="block text-sm font-medium text-gray-700 mb-1">
                      Category
                    </label>
                    <select
                      className="w-full px-3 py-2 border border-gray-300 rounded-md focus:ring-2 focus:ring-navy-500 focus:border-transparent"
                      {...register('category', { required: 'Category is required' })}
                    >
                      <option value="">Select category</option>
                      <option value="Family Law">Family Law</option>
                      <option value="Corporate Law">Corporate Law</option>
                      <option value="Criminal Defense">Criminal Defense</option>
                      <option value="Property Law">Property Law</option>
                      <option value="Employment Law">Employment Law</option>
                    </select>
                    {errors.category && (
                      <p className="mt-1 text-sm text-red-600">{errors.category.message}</p>
                    )}
                  </div>

                  <div>
                    <label className="block text-sm font-medium text-gray-700 mb-1">
                      Priority
                    </label>
                    <select
                      className="w-full px-3 py-2 border border-gray-300 rounded-md focus:ring-2 focus:ring-navy-500 focus:border-transparent"
                      {...register('priority', { required: 'Priority is required' })}
                    >
                      <option value="">Select priority</option>
                      <option value="low">Low</option>
                      <option value="medium">Medium</option>
                      <option value="high">High</option>
                      <option value="urgent">Urgent</option>
                    </select>
                    {errors.priority && (
                      <p className="mt-1 text-sm text-red-600">{errors.priority.message}</p>
                    )}
                  </div>
                </div>

                <div className="flex justify-end space-x-4 pt-6 border-t">
                  <Button
                    type="button"
                    variant="ghost"
                    onClick={() => setShowCreateForm(false)}
                  >
                    Cancel
                  </Button>
                  <Button type="submit">
                    Create Case
                  </Button>
                </div>
              </form>
            </motion.div>
          </div>
        )}
      </div>
    </div>
  );
};

export default Cases;<|MERGE_RESOLUTION|>--- conflicted
+++ resolved
@@ -26,14 +26,14 @@
 import Button from '../components/ui/Button';
 import Input from '../components/ui/Input';
 import Card from '../components/ui/Card';
-<<<<<<< HEAD
+
 import { caseService, CaseFilters } from '../services/caseService';
 import { Case } from '../types';
 import toast from 'react-hot-toast';
-=======
+
 import { showToast } from '../services/toastService';
 import { RotateCcw, Eye, FileText, Upload, Download } from 'lucide-react';
->>>>>>> c37388b5
+
 
 interface CaseFormData {
   title: string;
@@ -195,7 +195,7 @@
     }
   };
 
-<<<<<<< HEAD
+
   // Clear all filters
   const clearFilters = () => {
     const clearedFilters = {
@@ -210,7 +210,7 @@
       sortOrder: 'desc' as const
     };
     loadCases(clearedFilters);
-=======
+
   const onSubmit = async (data: CaseFormData) => {
     const loadingToastId = showToast.loading('Creating new case...', {
       title: 'Creating Case',
@@ -261,7 +261,7 @@
         ]
       });
     }
->>>>>>> c37388b5
+
   };
 
   if (loading) {
